import logging
import time

import pandas as pd
from selenium import webdriver
from selenium.common.exceptions import (
    ElementClickInterceptedException,
    StaleElementReferenceException,
    TimeoutException,
)
from selenium.webdriver.chrome.options import Options
from selenium.webdriver.common.by import By
from selenium.webdriver.common.keys import Keys
from selenium.webdriver.support import expected_conditions as EC
<<<<<<< HEAD
from selenium.webdriver.support.ui import WebDriverWait

=======
from selenium.webdriver.chrome.options import Options
from selenium.common.exceptions import (
    StaleElementReferenceException,
    TimeoutException,
    ElementClickInterceptedException
)

import pandas as pd
import time
import logging
>>>>>>> c99d408c

class SchoolScraper:
    def __init__(self):
        # Configure Chrome options
        self.options = Options()
        self.options.add_argument("--window-size=1024,768")

        self.driver = webdriver.Chrome(options=self.options)
        self.wait = WebDriverWait(self.driver, 10)
        self.schools_data = []
        
        # Add logging configuration
        logging.basicConfig(
            level=logging.INFO,
            format='%(asctime)s - %(levelname)s - %(message)s'
        )
        self.logger = logging.getLogger(__name__)
        
        # Pagination state
        self.current_page = 1
        self.processed_urls = set()

<<<<<<< HEAD
        # Add logging configuration
        logging.basicConfig(
            level=logging.INFO, format="%(asctime)s - %(levelname)s - %(message)s"
        )
        self.logger = logging.getLogger(__name__)

        # Pagination state
        self.current_page = 1
        self.processed_urls = set()

=======
>>>>>>> c99d408c
    def wait_for_element(self, by, selector, timeout=10, condition="presence"):
        """Wait for an element with configurable conditions"""
        try:
            if condition == "clickable":
                element = WebDriverWait(self.driver, timeout).until(
                    EC.element_to_be_clickable((by, selector))
                )
            else:
                element = WebDriverWait(self.driver, timeout).until(
                    EC.presence_of_element_located((by, selector))
                )
            return element
        except TimeoutException:
            self.logger.error(f"Timeout waiting for element: {selector}")
            return None

    def apply_filters(self, filters):
        self.driver.get("https://txschools.gov/?view=schools&lng=en")

        # Wait for filter element
        filter_element = self.wait_for_element(
<<<<<<< HEAD
            By.XPATH, '//*[@placeholder="Select a grade level"]', condition="clickable"
=======
            By.XPATH, 
            '//*[@placeholder="Select a grade level"]',
            condition="clickable"
>>>>>>> c99d408c
        )

        for filter in filters:
            filter_element.click()
            filter_element.send_keys(filter)
            filter_element.send_keys(Keys.DOWN)
            filter_element.send_keys(Keys.RETURN)
            time.sleep(1)  # Small delay to let the filter apply

    def get_table_data(self):
        while True:
            try:
                # Wait for table to load
                self.wait_for_element(
<<<<<<< HEAD
                    By.XPATH, "//table//tbody/tr", condition="presence"
                )

                # Process current page
                self._process_current_page()

                # Check for next page button
                next_button = self.wait_for_element(
                    By.XPATH,
                    "//button[contains(@aria-label, 'Go to next page')]",
                    condition="clickable",
                )

                if not next_button or "disabled" in next_button.get_attribute("class"):
                    self.logger.info("Reached last page")
                    break

                # Click next page with retry mechanism
                self._click_with_retry(next_button)

                self.current_page += 1
                self.logger.info(f"Moving to page {self.current_page}")

=======
                    By.XPATH, 
                    "//table//tbody/tr", 
                    condition="presence"
                )
                
                # Process current page
                self._process_current_page()
                
                # Check for next page button
                next_button = self.wait_for_element(
                    By.XPATH, 
                    "//button[contains(@aria-label, 'Go to next page')]",
                    condition="clickable"
                )
                
                if not next_button or "disabled" in next_button.get_attribute("class"):
                    self.logger.info("Reached last page")
                    break
                
                # Click next page with retry mechanism
                self._click_with_retry(next_button)
                
                self.current_page += 1
                self.logger.info(f"Moving to page {self.current_page}")
                
>>>>>>> c99d408c
            except Exception as e:
                self.logger.error(f"Error during pagination: {str(e)}")
                break

    def _process_current_page(self):
        """Process all rows on current page"""
        rows = self.driver.find_elements(By.XPATH, "//table//tbody/tr")

        for row in rows:
            try:
                # Get URL first to check for duplicates
<<<<<<< HEAD
                url = row.find_element(By.XPATH, ".//td[1]//a").get_attribute("href")

                # Skip if already processed
                if url in self.processed_urls:
                    continue

                school_data = {
                    "name": row.find_element(By.XPATH, ".//td[1]//a").text,
                    "url": url,
                    "district": row.find_element(By.XPATH, ".//td[2]/a").text,
                    "address": row.find_element(By.XPATH, ".//td[3]/div").text,
                    "grades": row.find_element(By.XPATH, ".//td[4]").text,
                    "phone": None,
                    "website": None,
                    "page_number": self.current_page,
                }

                self.schools_data.append(school_data)
                self.processed_urls.add(url)
                self.logger.info(f"Processed school: {school_data['name']}")

=======
                url = row.find_element(By.XPATH, ".//td[1]//a").get_attribute('href')
                
                # Skip if already processed
                if url in self.processed_urls:
                    continue
                    
                school_data = {
                    'name': row.find_element(By.XPATH, ".//td[1]//a").text,
                    'url': url,
                    'district': row.find_element(By.XPATH, ".//td[2]/a").text,
                    'address': row.find_element(By.XPATH, ".//td[3]/div").text,
                    'grades': row.find_element(By.XPATH, ".//td[4]").text,
                    'phone': None,
                    'website': None,
                    'page_number': self.current_page
                }
                
                self.schools_data.append(school_data)
                self.processed_urls.add(url)
                self.logger.info(f"Processed school: {school_data['name']}")
                
>>>>>>> c99d408c
            except StaleElementReferenceException:
                self.logger.warning("Encountered stale element, retrying page")
                self._process_current_page()
                break
            except Exception as e:
                self.logger.error(f"Error processing row: {str(e)}")

    def _click_with_retry(self, element, max_retries=3):
        """Click an element with retry mechanism"""
        for attempt in range(max_retries):
            try:
<<<<<<< HEAD
                self.driver.execute_script(
                    "arguments[0].scrollIntoView(true);", element
                )
                element.click()
                # Wait for page to load after click
                self.wait_for_element(
                    By.XPATH, "//table//tbody/tr", condition="presence"
                )
                return True
            except (
                ElementClickInterceptedException,
                StaleElementReferenceException,
            ) as e:
                if attempt == max_retries - 1:
                    raise e
                self.logger.warning(
                    f"Click failed, attempt {attempt + 1} of {max_retries}"
                )
=======
                self.driver.execute_script("arguments[0].scrollIntoView(true);", element)
                element.click()
                # Wait for page to load after click
                self.wait_for_element(
                    By.XPATH, 
                    "//table//tbody/tr", 
                    condition="presence"
                )
                return True
            except (ElementClickInterceptedException, StaleElementReferenceException) as e:
                if attempt == max_retries - 1:
                    raise e
                self.logger.warning(f"Click failed, attempt {attempt + 1} of {max_retries}")
>>>>>>> c99d408c
                time.sleep(1)

    def save_data(self, filename):
        # Convert the list of dictionaries to a pandas DataFrame
        df = pd.DataFrame(self.schools_data)

        # Save as CSV
        df.to_csv(filename, index=False)
        self.logger.info(f"Data saved to {filename}")

    def run(self):
        try:
            filters = ["Prekindergarten", "Kindergarten", "Early Education"]
            self.apply_filters(filters)
            self.get_table_data()
<<<<<<< HEAD
            self.save_data("schools_basic_data.csv")
=======
            self.save_data('schools_basic_data.csv')
>>>>>>> c99d408c
            self.logger.info("Scraping completed successfully")
        except Exception as e:
            self.logger.error(f"Error during scraping: {str(e)}")
        finally:
            self.driver.quit()


if __name__ == "__main__":
    scraper = SchoolScraper()
    scraper.run()<|MERGE_RESOLUTION|>--- conflicted
+++ resolved
@@ -12,21 +12,8 @@
 from selenium.webdriver.common.by import By
 from selenium.webdriver.common.keys import Keys
 from selenium.webdriver.support import expected_conditions as EC
-<<<<<<< HEAD
 from selenium.webdriver.support.ui import WebDriverWait
 
-=======
-from selenium.webdriver.chrome.options import Options
-from selenium.common.exceptions import (
-    StaleElementReferenceException,
-    TimeoutException,
-    ElementClickInterceptedException
-)
-
-import pandas as pd
-import time
-import logging
->>>>>>> c99d408c
 
 class SchoolScraper:
     def __init__(self):
@@ -49,7 +36,6 @@
         self.current_page = 1
         self.processed_urls = set()
 
-<<<<<<< HEAD
         # Add logging configuration
         logging.basicConfig(
             level=logging.INFO, format="%(asctime)s - %(levelname)s - %(message)s"
@@ -60,8 +46,7 @@
         self.current_page = 1
         self.processed_urls = set()
 
-=======
->>>>>>> c99d408c
+
     def wait_for_element(self, by, selector, timeout=10, condition="presence"):
         """Wait for an element with configurable conditions"""
         try:
@@ -83,13 +68,7 @@
 
         # Wait for filter element
         filter_element = self.wait_for_element(
-<<<<<<< HEAD
             By.XPATH, '//*[@placeholder="Select a grade level"]', condition="clickable"
-=======
-            By.XPATH, 
-            '//*[@placeholder="Select a grade level"]',
-            condition="clickable"
->>>>>>> c99d408c
         )
 
         for filter in filters:
@@ -104,7 +83,6 @@
             try:
                 # Wait for table to load
                 self.wait_for_element(
-<<<<<<< HEAD
                     By.XPATH, "//table//tbody/tr", condition="presence"
                 )
 
@@ -128,33 +106,6 @@
                 self.current_page += 1
                 self.logger.info(f"Moving to page {self.current_page}")
 
-=======
-                    By.XPATH, 
-                    "//table//tbody/tr", 
-                    condition="presence"
-                )
-                
-                # Process current page
-                self._process_current_page()
-                
-                # Check for next page button
-                next_button = self.wait_for_element(
-                    By.XPATH, 
-                    "//button[contains(@aria-label, 'Go to next page')]",
-                    condition="clickable"
-                )
-                
-                if not next_button or "disabled" in next_button.get_attribute("class"):
-                    self.logger.info("Reached last page")
-                    break
-                
-                # Click next page with retry mechanism
-                self._click_with_retry(next_button)
-                
-                self.current_page += 1
-                self.logger.info(f"Moving to page {self.current_page}")
-                
->>>>>>> c99d408c
             except Exception as e:
                 self.logger.error(f"Error during pagination: {str(e)}")
                 break
@@ -166,7 +117,6 @@
         for row in rows:
             try:
                 # Get URL first to check for duplicates
-<<<<<<< HEAD
                 url = row.find_element(By.XPATH, ".//td[1]//a").get_attribute("href")
 
                 # Skip if already processed
@@ -188,29 +138,6 @@
                 self.processed_urls.add(url)
                 self.logger.info(f"Processed school: {school_data['name']}")
 
-=======
-                url = row.find_element(By.XPATH, ".//td[1]//a").get_attribute('href')
-                
-                # Skip if already processed
-                if url in self.processed_urls:
-                    continue
-                    
-                school_data = {
-                    'name': row.find_element(By.XPATH, ".//td[1]//a").text,
-                    'url': url,
-                    'district': row.find_element(By.XPATH, ".//td[2]/a").text,
-                    'address': row.find_element(By.XPATH, ".//td[3]/div").text,
-                    'grades': row.find_element(By.XPATH, ".//td[4]").text,
-                    'phone': None,
-                    'website': None,
-                    'page_number': self.current_page
-                }
-                
-                self.schools_data.append(school_data)
-                self.processed_urls.add(url)
-                self.logger.info(f"Processed school: {school_data['name']}")
-                
->>>>>>> c99d408c
             except StaleElementReferenceException:
                 self.logger.warning("Encountered stale element, retrying page")
                 self._process_current_page()
@@ -222,7 +149,6 @@
         """Click an element with retry mechanism"""
         for attempt in range(max_retries):
             try:
-<<<<<<< HEAD
                 self.driver.execute_script(
                     "arguments[0].scrollIntoView(true);", element
                 )
@@ -241,21 +167,6 @@
                 self.logger.warning(
                     f"Click failed, attempt {attempt + 1} of {max_retries}"
                 )
-=======
-                self.driver.execute_script("arguments[0].scrollIntoView(true);", element)
-                element.click()
-                # Wait for page to load after click
-                self.wait_for_element(
-                    By.XPATH, 
-                    "//table//tbody/tr", 
-                    condition="presence"
-                )
-                return True
-            except (ElementClickInterceptedException, StaleElementReferenceException) as e:
-                if attempt == max_retries - 1:
-                    raise e
-                self.logger.warning(f"Click failed, attempt {attempt + 1} of {max_retries}")
->>>>>>> c99d408c
                 time.sleep(1)
 
     def save_data(self, filename):
@@ -271,11 +182,7 @@
             filters = ["Prekindergarten", "Kindergarten", "Early Education"]
             self.apply_filters(filters)
             self.get_table_data()
-<<<<<<< HEAD
             self.save_data("schools_basic_data.csv")
-=======
-            self.save_data('schools_basic_data.csv')
->>>>>>> c99d408c
             self.logger.info("Scraping completed successfully")
         except Exception as e:
             self.logger.error(f"Error during scraping: {str(e)}")
